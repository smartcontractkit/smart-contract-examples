{
  "name": "self-serve-tokens",
  "version": "1.0.0",
  "description": "",
  "main": "index.js",
  "keywords": [],
  "author": "",
  "license": "ISC",
  "scripts": {
    "compile:hardhat": "hardhat compile",
    "compile:typechain": "hardhat typechain",
    "compile:typescript": "tsc --noEmit",
    "compile": "npm run compile:hardhat && npm run compile:typescript"
  },
  "devDependencies": {
    "@nomicfoundation/hardhat-toolbox": "^5.0.0",
    "@solana/web3.js": "^1.98.2",
    "@types/chai": "^4.3.16",
    "@types/mocha": "^10.0.6",
    "@types/node": "^20.12.12",
    "chai": "^4.4.1",
    "hardhat": "^2.22.4",
    "ts-node": "^10.9.2",
    "typescript": "^5.4.5"
  },
  "dependencies": {
<<<<<<< HEAD
    "@chainlink/contracts": "^1.4.0-beta.1",
    "@chainlink/contracts-ccip": "^1.6.0-beta.3",
=======
    "@chainlink/contracts": "^1.4.0",
    "@chainlink/contracts-ccip": "^1.6.0",
>>>>>>> 32bb95e5
    "@chainlink/env-enc": "^1.0.5",
    "@safe-global/api-kit": "^2.4.5",
    "@safe-global/protocol-kit": "^4.1.0",
    "@safe-global/safe-core-sdk-types": "^5.1.0",
    "bs58": "^6.0.0",
    "winston": "^3.13.0"
  }
}<|MERGE_RESOLUTION|>--- conflicted
+++ resolved
@@ -24,13 +24,8 @@
     "typescript": "^5.4.5"
   },
   "dependencies": {
-<<<<<<< HEAD
-    "@chainlink/contracts": "^1.4.0-beta.1",
-    "@chainlink/contracts-ccip": "^1.6.0-beta.3",
-=======
     "@chainlink/contracts": "^1.4.0",
     "@chainlink/contracts-ccip": "^1.6.0",
->>>>>>> 32bb95e5
     "@chainlink/env-enc": "^1.0.5",
     "@safe-global/api-kit": "^2.4.5",
     "@safe-global/protocol-kit": "^4.1.0",
